--- conflicted
+++ resolved
@@ -208,12 +208,9 @@
 ```
 docker-compose down
 ```
-<<<<<<< HEAD
 
 to update and rebuild the whole Stack:
-=======
 to rebuild the whole Stack:
->>>>>>> 69e2af3c
 
 ```
 docker-compose pull
