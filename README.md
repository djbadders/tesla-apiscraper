--- conflicted
+++ resolved
@@ -112,7 +112,6 @@
 tmux new-session -s apiscraper 'python apiscraper.py'
 ```
 
-<<<<<<< HEAD
 ## Building with Docker
 
 Alternatively, you can build and run tesla-apiscraper via Docker.
@@ -128,7 +127,6 @@
 ```
 docker run -p 3000:3000 -e "TESLA_USERNAME=<your tesla email>" -e "TESLA_PASSWORD=<your tesla password>" tesla-apiscraper:latest
 ```
-=======
 ## Using the API for the Scraper App for android
 
 There's a little Android App, that can help you letting your car sleep and immidiately turn on scraping when needed. You need to uncomment and configure the follwing Values for it in config.py:
@@ -140,7 +138,6 @@
 ```
 
 I strongly recommend to put all this behind a reverse Proxy, probably with HTTP Basic authentication in addition to the API Key.
->>>>>>> 9ad36add
 
 ## Known Limitations and issues
 
